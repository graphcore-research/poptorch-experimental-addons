--- conflicted
+++ resolved
@@ -35,7 +35,6 @@
     return out
 
 
-<<<<<<< HEAD
 def all_reduce_cross_replica(
     x: torch.Tensor, replication_factor: int, insert_in_grad_graph: bool = False
 ) -> Any:
@@ -64,7 +63,4 @@
     return out
 
 
-__all__ = ["all_gather_cross_replica", "all_reduce_cross_replica"]
-=======
-__all__ = ["all_gather_cross_replica_mean_grad"]
->>>>>>> 40482865
+__all__ = ["all_gather_cross_replica_mean_grad", "all_reduce_cross_replica"]