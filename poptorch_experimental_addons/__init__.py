--- conflicted
+++ resolved
@@ -35,10 +35,6 @@
 
 _load_native_library()
 
-<<<<<<< HEAD
-from . import collectives,  sharded, sparse  # NOQA:F401,E402
-=======
-from . import collectives, sparse  # NOQA:F401,E402
+from . import collectives, sharded, sparse  # NOQA:F401,E402
 from ._impl.core import *  # NOQA:F401,E402,F403
-from ._impl.core import __all__  # NOQA:F401,E402
->>>>>>> 9b0380ac
+from ._impl.core import __all__  # NOQA:F401,E402